--- conflicted
+++ resolved
@@ -174,7 +174,7 @@
         else:
             self.lr_adjuster = None
 
-        # Checkpoint settings
+        # Checkpoint and helper classes settings
         self.max_to_keep = max_to_keep
         if checkpoint_path is not None:
             self.checkpoint = tf.train.Checkpoint(optimizer=self.optimizer, model=self.amortizer)
@@ -193,16 +193,6 @@
             self.checkpoint = None
             self.manager = None
         self.checkpoint_path = checkpoint_path
-
-<<<<<<< HEAD
-        
-=======
-        # Set-up regression learning rate adjuster
-        if optional_stopping:
-            self.lr_adjuster = RegressionLRAdjuster(self.optimizer, **kwargs.pop('optional_stopping_kwargs', {}))
-        else:
-            self.lr_adjuster = None
->>>>>>> 6f0978c9
 
         # Perform a sanity check wiuth provided components
         if not skip_checks:
